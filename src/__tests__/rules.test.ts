import { existsSync } from 'fs';
import { resolve } from 'path';
import plugin from '../';

<<<<<<< HEAD
const numberOfRules = 42;
=======
const numberOfRules = 48;
>>>>>>> 84688e98
const ruleNames = Object.keys(plugin.rules);
const deprecatedRules = Object.entries(plugin.rules)
  .filter(([, rule]) => rule.meta.deprecated)
  .map(([name]) => name);

describe('rules', () => {
  it('should have a corresponding doc for each rule', () => {
    ruleNames.forEach(rule => {
      const docPath = resolve(__dirname, '../../docs/rules', `${rule}.md`);

      if (!existsSync(docPath)) {
        throw new Error(
          `Could not find documentation file for rule "${rule}" in path "${docPath}"`,
        );
      }
    });
  });

  it('should have a corresponding test for each rule', () => {
    ruleNames.forEach(rule => {
      const testPath = resolve(
        __dirname,
        '../rules/__tests__/',
        `${rule}.test.ts`,
      );

      if (!existsSync(testPath)) {
        throw new Error(
          `Could not find test file for rule "${rule}" in path "${testPath}"`,
        );
      }
    });
  });

  it('should have the correct amount of rules', () => {
    const { length } = ruleNames;

    if (length !== numberOfRules) {
      throw new Error(
        `There should be exactly ${numberOfRules} rules, but there are ${length}. If you've added a new rule, please update this number.`,
      );
    }
  });

  it('should export configs that refer to actual rules', () => {
    const recommendedConfigs = plugin.configs;

    expect(recommendedConfigs).toMatchSnapshot();
    expect(Object.keys(recommendedConfigs)).toEqual([
      'all',
      'recommended',
      'style',
    ]);
    expect(Object.keys(recommendedConfigs.all.rules)).toHaveLength(
      ruleNames.length - deprecatedRules.length,
    );
    const allConfigRules = Object.values(recommendedConfigs)
      .map(config => Object.keys(config.rules))
      .reduce((previousValue, currentValue) => [
        ...previousValue,
        ...currentValue,
      ]);

    allConfigRules.forEach(rule => {
      const ruleNamePrefix = 'jest/';
      const ruleName = rule.slice(ruleNamePrefix.length);

      expect(rule.startsWith(ruleNamePrefix)).toBe(true);
      expect(ruleNames).toContain(ruleName);
      // eslint-disable-next-line @typescript-eslint/no-require-imports
      expect(() => require(`../rules/${ruleName}`)).not.toThrow();
    });
  });
});<|MERGE_RESOLUTION|>--- conflicted
+++ resolved
@@ -2,11 +2,7 @@
 import { resolve } from 'path';
 import plugin from '../';
 
-<<<<<<< HEAD
-const numberOfRules = 42;
-=======
-const numberOfRules = 48;
->>>>>>> 84688e98
+const numberOfRules = 44;
 const ruleNames = Object.keys(plugin.rules);
 const deprecatedRules = Object.entries(plugin.rules)
   .filter(([, rule]) => rule.meta.deprecated)
